--- conflicted
+++ resolved
@@ -122,19 +122,6 @@
     Errno::result(res)
 }
 
-<<<<<<< HEAD
-#[inline]
-pub fn tcgetgrp(fd: c_int) -> Result<pid_t> {
-    let res = unsafe { libc::tcgetpgrp(fd) };
-    Errno::result(res)
-}
-#[inline]
-pub fn tcsetpgrp(fd: c_int, pgrp: pid_t) -> Result<c_int> {
-    let res = unsafe { libc::tcsetpgrp(fd, pgrp) };
-    Errno::result(res)
-}
-
-=======
 /// Create new session and set process group id (see
 /// [setsid(2)](http://man7.org/linux/man-pages/man2/setsid.2.html)).
 #[inline]
@@ -152,7 +139,6 @@
 ///
 /// No error handling is required as a thread id should always exist for any
 /// process, even if threads are not being used.
->>>>>>> 652e730f
 #[cfg(any(target_os = "linux", target_os = "android"))]
 #[inline]
 pub fn gettid() -> pid_t {
